--- conflicted
+++ resolved
@@ -41,13 +41,8 @@
     "tar-stream": "^3.0.0"
   },
   "devDependencies": {
-<<<<<<< HEAD
     "@types/dockerode": "^3.3.15",
-    "@types/jest": "^29.4.0",
-=======
-    "@types/dockerode": "^3.3.14",
     "@types/jest": "^29.4.1",
->>>>>>> 4f358e5f
     "@types/node": "^18.15.0",
     "@types/node-forge": "^1.3.1",
     "@types/tar-stream": "^2.2.2",
